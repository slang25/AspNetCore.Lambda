--- conflicted
+++ resolved
@@ -2,11 +2,7 @@
 
   <PropertyGroup>
     <AssemblyName>Giraffe</AssemblyName>
-<<<<<<< HEAD
-    <Version>0.1.0-beta-003</Version>
-=======
     <Version>0.1.0-beta-100</Version>
->>>>>>> a2be56b5
     <Description>A native functional ASP.NET Core web framework for F# developers.</Description>
     <Copyright>Copyright 2017 Dustin Moris Gorski</Copyright>
     <NeutralLanguage>en-GB</NeutralLanguage>

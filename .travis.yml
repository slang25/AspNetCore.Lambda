language: csharp
sudo: required
dist: trusty

<<<<<<< HEAD
dotnet: 2.1.402
=======
dotnet: 2.1.401
>>>>>>> 05b89281
mono:
  - 4.6.1
  - 4.8.1
  - 5.0.1

os:
  - linux

before_install:
  - curl https://packages.microsoft.com/keys/microsoft.asc | sudo apt-key add -
  - curl https://packages.microsoft.com/config/ubuntu/14.04/prod.list | sudo tee /etc/apt/sources.list.d/microsoft.list
  - sudo apt-get update
  - sudo apt-get install -y powershell
  - sudo pwsh ./.psscripts/install-dotnet.ps1

script:
  - export FrameworkPathOverride=$(dirname $(which mono))/../lib/mono/4.5/
  - pwsh ./build.ps1 -Release<|MERGE_RESOLUTION|>--- conflicted
+++ resolved
@@ -2,11 +2,8 @@
 sudo: required
 dist: trusty
 
-<<<<<<< HEAD
 dotnet: 2.1.402
-=======
-dotnet: 2.1.401
->>>>>>> 05b89281
+
 mono:
   - 4.6.1
   - 4.8.1
